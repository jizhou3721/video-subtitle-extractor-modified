<<<<<<< HEAD
name: videoEnv
channels:
  - defaults
  - anaconda
  - conda-forge
dependencies:
  - python=3.8
  - ffmpeg
  - spacy==3.1.4
  - spacy-model-en_core_web_sm==3.2.0
  - pip
  - pip:
=======
name: videoEnv
channels:
  - defaults
  - anaconda
  - conda-forge
dependencies:
  - python=3.8
  - ffmpeg
  - pip
  - pip:
>>>>>>> 2ea6e81a
    - -r requirements.txt<|MERGE_RESOLUTION|>--- conflicted
+++ resolved
@@ -1,4 +1,3 @@
-<<<<<<< HEAD
 name: videoEnv
 channels:
   - defaults
@@ -11,16 +10,4 @@
   - spacy-model-en_core_web_sm==3.2.0
   - pip
   - pip:
-=======
-name: videoEnv
-channels:
-  - defaults
-  - anaconda
-  - conda-forge
-dependencies:
-  - python=3.8
-  - ffmpeg
-  - pip
-  - pip:
->>>>>>> 2ea6e81a
     - -r requirements.txt