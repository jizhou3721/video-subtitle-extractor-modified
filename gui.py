# -*- coding: utf-8 -*-
"""
@Author  : Fang Yao 
@Time    : 2021/4/1 6:07 下午
@FileName: gui.py
@desc: 字幕提取器图形化界面
"""
import warnings
import backend.main
warnings.filterwarnings("ignore", category=Warning)
warnings.filterwarnings("ignore", category=DeprecationWarning)
import sys
import os
import configparser
import PySimpleGUI as sg
import cv2
from threading import Thread
import multiprocessing


class SubtitleExtractorGUI:
    def _load_config(self):
        self.config_file = os.path.join(os.path.dirname(__file__), 'settings.ini')
        self.config = configparser.ConfigParser()
        self.interface_config = configparser.ConfigParser()
        if not os.path.exists(self.config_file):
            # 如果没有配置文件，默认弹出语言选择界面
            LanguageModeGUI(self).run()
        self.INTERFACE_KEY_NAME_MAP = {
            '简体中文': 'ch',
            '繁體中文': 'ch_tra',
            'English': 'en',
        }
        self.config.read(self.config_file, encoding='utf-8')
        self.interface_file = os.path.join(os.path.dirname(os.path.abspath(__file__)), 'backend', 'interface',
                                           f"{self.INTERFACE_KEY_NAME_MAP[self.config['DEFAULT']['Interface']]}.ini")
        self.interface_config.read(self.interface_file, encoding='utf-8')

    def __init__(self):
        self.font = 'Arial 10'
        self.theme = 'LightBrown12'
        sg.theme(self.theme)
        self._load_config()
        self.screen_width, self.screen_height = sg.Window.get_screen_size()
        print(self.screen_width, self.screen_height)
        # 设置视频预览区域大小
        self.video_preview_width = 960
        self.video_preview_height = self.video_preview_width * 9 // 16
        # 默认组件大小
        self.horizontal_slider_size = (120, 20)
        self.output_size = (100, 10)
        self.progressbar_size = (60, 20)
        # 分辨率低于1080
        if self.screen_width // 2 < 960:
            self.video_preview_width = 640
            self.video_preview_height = self.video_preview_width * 9 // 16
            self.horizontal_slider_size = (60, 20)
            self.output_size = (58, 10)
            self.progressbar_size = (28, 20)
        # 字幕提取器布局
        self.layout = None
        # 字幕提取其窗口
        self.window = None
        # 视频路径
        self.video_path = None
        # 视频cap
        self.video_cap = None
        # 视频的帧率
        self.fps = None
        # 视频的帧数
        self.frame_count = None
        # 视频的宽
        self.frame_width = None
        # 视频的高
        self.frame_height = None
        # 设置字幕区域高宽
        self.xmin = None
        self.xmax = None
        self.ymin = None
        self.ymax = None
        self.bd_video_path = None
        self.hd_video_path = None
        # 字幕提取器
        self.se = None

    def run(self):
        # 创建布局
        self._create_layout()
        # 创建窗口
        self.window = sg.Window(title=self.interface_config['SubtitleExtractorGUI']['Title'], layout=self.layout)
        once = False
        while True:
            # 循环读取事件
            event, values = self.window.read(timeout=10)
            if once == False:
                if self.hd_video_path is not None:
                    self._file_event_handler('-FILE-', {'-FILE-': self.hd_video_path})
                once = True
            # 处理【打开】事件
            self._file_event_handler(event, values)
            # 处理【滑动】事件
            self._slide_event_handler(event, values)
            # 处理【选择蓝光视频】事件
            self._file_bd_event_handler(event, values)
            # 处理【识别语言】事件
            self._language_mode_event_handler(event)
            # 处理【运行】事件
            self._run_event_handler(event, values)
            # 如果关闭软件，退出
            if event == sg.WIN_CLOSED:
                break
            # 更新进度条
            if self.se is not None:
                self.window['-PROG-'].update(self.se.progress_total)
                if self.se.isFinished:
                    # 1) 打开修改字幕滑块区域按钮
                    self.window['-Y-SLIDER-'].update(disabled=False)
                    self.window['-X-SLIDER-'].update(disabled=False)
                    self.window['-Y-SLIDER-H-'].update(disabled=False)
                    self.window['-X-SLIDER-W-'].update(disabled=False)
                    # 2) 打开【运行】、【打开】和【识别语言】按钮
                    self.window['-RUN-'].update(disabled=False)
                    self.window['-FILE-'].update(disabled=False)
                    self.window['-FILE_BTN-'].update(disabled=False)
                    self.window['-LANGUAGE-MODE-'].update(disabled=False)
                    self.se = None
                if len(self.video_paths) >= 1:
                    # 1) 关闭修改字幕滑块区域按钮
                    self.window['-Y-SLIDER-'].update(disabled=True)
                    self.window['-X-SLIDER-'].update(disabled=True)
                    self.window['-Y-SLIDER-H-'].update(disabled=True)
                    self.window['-X-SLIDER-W-'].update(disabled=True)
                    # 2) 关闭【运行】、【打开】和【识别语言】按钮
                    self.window['-RUN-'].update(disabled=True)
                    self.window['-FILE-'].update(disabled=True)
                    self.window['-FILE_BTN-'].update(disabled=True)
                    self.window['-LANGUAGE-MODE-'].update(disabled=True)

    def update_interface_text(self):
        self._load_config()
        self.window.set_title(self.interface_config['SubtitleExtractorGUI']['Title'])
        self.window['-FILE_BTN-'].Update(self.interface_config['SubtitleExtractorGUI']['Open'])
        self.window['-FRAME1-'].Update(self.interface_config['SubtitleExtractorGUI']['Vertical'])
        self.window['-FRAME2-'].Update(self.interface_config['SubtitleExtractorGUI']['Horizontal'])
        self.window['-RUN-'].Update(self.interface_config['SubtitleExtractorGUI']['Run'])
        self.window['-LANGUAGE-MODE-'].Update(self.interface_config['SubtitleExtractorGUI']['Setting'])

    def _create_layout(self):
        """
        创建字幕提取器布局
        """
        garbage = os.path.join(os.path.dirname(__file__), 'output')
        if os.path.exists(garbage):
            import shutil
            shutil.rmtree(garbage, True)
        self.layout = [
            # 显示视频预览
            [sg.Image(size=(self.video_preview_width, self.video_preview_height), background_color='black',
                      key='-DISPLAY-')],
            # 打开按钮 + 快进快退条
            [sg.Input(key='-FILE-', visible=False, enable_events=True),
             sg.FilesBrowse(button_text=self.interface_config['SubtitleExtractorGUI']['Open'], file_types=((
                            self.interface_config['SubtitleExtractorGUI']['AllFile'], '*.*'), ('mp4', '*.mp4'),
                                                                                              ('flv', '*.flv'),
                                                                                              ('wmv', '*.wmv'),
                                                                                              ('avi', '*.avi')),
                            key='-FILE_BTN-', size=(10, 1), font=self.font),
             sg.Slider(size=self.horizontal_slider_size, range=(1, 1), key='-SLIDER-', orientation='h',
                       enable_events=True, font=self.font,
                       disable_number_display=True),
             ],
             [sg.Input(key='-FILE-BD-', visible=False, enable_events=True),
             sg.FileBrowse('选择蓝光视频(同步时间轴)', file_types=(('所有文件', '*.*'), ('mp4文件', '*.mp4'),
                                            ('flv文件', '*.flv'), ('wmv文件', '*.wmv'), ('avi文件', '*.avi')),
                          key='-FILE-BD_BTN-'),
             ],
            # 输出区域
            [
             sg.Frame(title=self.interface_config['SubtitleExtractorGUI']['Vertical'], font=self.font, key='-FRAME1-',
             layout=[[
                 sg.Slider(range=(0, 0), orientation='v', size=(10, 20),
                           disable_number_display=True,
                           enable_events=True, font=self.font,
                           pad=((10, 10), (20, 20)),
                           default_value=0, key='-Y-SLIDER-'),
                 sg.Slider(range=(0, 0), orientation='v', size=(10, 20),
                           disable_number_display=True,
                           enable_events=True, font=self.font,
                           pad=((10, 10), (20, 20)),
                           default_value=0, key='-Y-SLIDER-H-'),
             ]], pad=((15, 5), (0, 0))),
             sg.Frame(title=self.interface_config['SubtitleExtractorGUI']['Horizontal'], font=self.font, key='-FRAME2-',
             layout=[[
                 sg.Slider(range=(0, 0), orientation='v', size=(10, 20),
                           disable_number_display=True,
                           pad=((10, 10), (20, 20)),
                           enable_events=True, font=self.font,
                           default_value=0, key='-X-SLIDER-'),
                 sg.Slider(range=(0, 0), orientation='v', size=(10, 20),
                           disable_number_display=True,
                           pad=((10, 10), (20, 20)),
                           enable_events=True, font=self.font,
                           default_value=0, key='-X-SLIDER-W-'),
             ]], pad=((15, 5), (0, 0)))
             ],

            # 运行按钮 + 进度条
            [sg.Button(button_text=self.interface_config['SubtitleExtractorGUI']['Run'], key='-RUN-',
                       font=self.font, size=(20, 1)),
             sg.Button(button_text=self.interface_config['SubtitleExtractorGUI']['Setting'], key='-LANGUAGE-MODE-',
                       font=self.font, size=(20, 1)),
             sg.ProgressBar(100, orientation='h', size=self.progressbar_size, key='-PROG-', auto_size_text=True)
             ],
        ]

    def _file_event_handler(self, event, values):
        """
        当点击打开按钮时：
        1）打开视频文件，将画布显示视频帧
        2）获取视频信息，初始化进度条滑块范围
        """
        if event == '-FILE-':
            self.video_paths = values['-FILE-'].split(';')
            self.video_path = self.video_paths[0]
            self.hd_video_path = self.video_path
            if self.video_path != '':
                self.video_cap = cv2.VideoCapture(self.video_path)
            if self.video_cap is None:
                return
            if self.video_cap.isOpened():
                ret, frame = self.video_cap.read()
                if ret:
                    for video in self.video_paths:
                        print(f"{self.interface_config['SubtitleExtractorGUI']['OpenVideoSuccess']}：{video}")
                    # 获取视频的帧数
                    self.frame_count = self.video_cap.get(cv2.CAP_PROP_FRAME_COUNT)
                    # 获取视频的高度
                    self.frame_height = self.video_cap.get(cv2.CAP_PROP_FRAME_HEIGHT)
                    # 获取视频的宽度
                    self.frame_width = self.video_cap.get(cv2.CAP_PROP_FRAME_WIDTH)
                    # 获取视频的帧率
                    self.fps = self.video_cap.get(cv2.CAP_PROP_FPS)
                    # 调整视频帧大小，使播放器能够显示
                    resized_frame = self._img_resize(frame)
                    # resized_frame = cv2.resize(src=frame, dsize=(self.video_preview_width, self.video_preview_height))
                    # 显示视频帧
                    self.window['-DISPLAY-'].update(data=cv2.imencode('.png', resized_frame)[1].tobytes())
                    # 更新视频进度条滑块range
                    self.window['-SLIDER-'].update(range=(1, self.frame_count))
                    self.window['-SLIDER-'].update(1)
                    # 更新视频字幕位置滑块range
                    self.window['-Y-SLIDER-'].update(range=(0, self.frame_height), disabled=False)
                    self.window['-Y-SLIDER-H-'].update(range=(0, self.frame_height), disabled=False)
                    self.window['-Y-SLIDER-'].update(self.frame_height * .85)
                    self.window['-Y-SLIDER-H-'].update(self.frame_height * .146)
                    self.window['-X-SLIDER-'].update(range=(0, self.frame_width), disabled=False)
                    self.window['-X-SLIDER-W-'].update(range=(0, self.frame_width), disabled=False)
                    self.window['-X-SLIDER-'].update(self.frame_width * .07)
                    self.window['-X-SLIDER-W-'].update(self.frame_width * .86)

    def _file_bd_event_handler(self, event, values):
        if event != '-FILE-BD-':
            return
        self.bd_video_path = values['-FILE-BD-']
        if os.path.samefile(self.hd_video_path, self.bd_video_path):
            print(f'同步时间轴：选择了相同的文件')
            return
        print(f'同步时间轴：{self.bd_video_path}')

    def _language_mode_event_handler(self, event):
        if event != '-LANGUAGE-MODE-':
            return
        if 'OK' == LanguageModeGUI(self).run():
            # 重新加载config
            pass

    def _run_event_handler(self, event, values):
        """
        当点击运行按钮时：
        1) 禁止修改字幕滑块区域
        2) 禁止再次点击【运行】和【打开】按钮
        3) 设定字幕区域位置
        """
        if event == '-RUN-':
            if self.video_cap is None:
                print(self.interface_config['SubtitleExtractorGUI']['OpenVideoFirst'])
            else:
                # 1) 禁止修改字幕滑块区域
                self.window['-Y-SLIDER-'].update(disabled=True)
                self.window['-X-SLIDER-'].update(disabled=True)
                self.window['-Y-SLIDER-H-'].update(disabled=True)
                self.window['-X-SLIDER-W-'].update(disabled=True)
                # 2) 禁止再次点击【运行】、【打开】和【识别语言】按钮
                self.window['-RUN-'].update(disabled=True)
                self.window['-FILE-'].update(disabled=True)
                self.window['-FILE_BTN-'].update(disabled=True)
                self.window['-LANGUAGE-MODE-'].update(disabled=True)
                # 3) 设定字幕区域位置
                self.xmin = int(values['-X-SLIDER-'])
                self.xmax = int(values['-X-SLIDER-'] + values['-X-SLIDER-W-'])
                self.ymin = int(values['-Y-SLIDER-'])
                self.ymax = int(values['-Y-SLIDER-'] + values['-Y-SLIDER-H-'])
                if self.ymax > self.frame_height:
                    self.ymax = self.frame_height
                if self.xmax > self.frame_width:
                    self.xmax = self.frame_width
                print(f"{self.interface_config['SubtitleExtractorGUI']['SubtitleArea']}：({self.ymin},{self.ymax},{self.xmin},{self.xmax})")
                subtitle_area = (self.ymin, self.ymax, self.xmin, self.xmax)

                def task():
<<<<<<< HEAD
                    for video_path in self.video_paths:
                        self.se = backend.main.SubtitleExtractor(video_path, subtitle_area, self.bd_video_path)
=======
                    while self.video_paths:
                        video_path = self.video_paths.pop()
                        self.se = backend.main.SubtitleExtractor(video_path, subtitle_area)
>>>>>>> 1c90e495
                        self.se.run()
                Thread(target=task, daemon=True).start()
                self.video_cap.release()
                self.video_cap = None

    def _slide_event_handler(self, event, values):
        """
        当滑动视频进度条/滑动字幕选择区域滑块时：
        1) 判断视频是否存在，如果存在则显示对应的视频帧
        2) 绘制rectangle
        """
        if event == '-SLIDER-' or event == '-Y-SLIDER-' or event == '-Y-SLIDER-H-' or event == '-X-SLIDER-' or event \
                == '-X-SLIDER-W-':
            if self.video_cap is not None and self.video_cap.isOpened():
                frame_no = int(values['-SLIDER-'])
                self.video_cap.set(cv2.CAP_PROP_POS_FRAMES, frame_no)
                ret, frame = self.video_cap.read()
                if ret:
                    self.window['-Y-SLIDER-H-'].update(range=(0, self.frame_height-values['-Y-SLIDER-']))
                    self.window['-X-SLIDER-W-'].update(range=(0, self.frame_width-values['-X-SLIDER-']))
                    # 画字幕框
                    y = int(values['-Y-SLIDER-'])
                    h = int(values['-Y-SLIDER-H-'])
                    x = int(values['-X-SLIDER-'])
                    w = int(values['-X-SLIDER-W-'])
                    draw = cv2.rectangle(img=frame, pt1=(x, y), pt2=(x + w, y + h),
                                         color=(0, 255, 0), thickness=3)
                    # 调整视频帧大小，使播放器能够显示
                    resized_frame = self._img_resize(draw)
                    # 显示视频帧
                    self.window['-DISPLAY-'].update(data=cv2.imencode('.png', resized_frame)[1].tobytes())

    def _img_resize(self, image):
        top, bottom, left, right = (0, 0, 0, 0)
        height, width = image.shape[0], image.shape[1]
        # 对长短不想等的图片，找到最长的一边
        longest_edge = height
        # 计算短边需要增加多少像素宽度使其与长边等长
        if width < longest_edge:
            dw = longest_edge - width
            left = dw // 2
            right = dw - left
        else:
            pass
        # 给图像增加边界
        constant = cv2.copyMakeBorder(image, top, bottom, left, right, cv2.BORDER_CONSTANT, value=[0, 0, 0])
        return cv2.resize(constant, (self.video_preview_width, self.video_preview_height))


class LanguageModeGUI:
    def __init__(self, subtitle_extractor_gui):
        self.subtitle_extractor_gui = subtitle_extractor_gui
        self.config_file = os.path.join(os.path.dirname(os.path.abspath(__file__)), 'settings.ini')
        # 设置界面
        self.INTERFACE_DEF = '简体中文'
        if not os.path.exists(self.config_file):
            self.interface_file = os.path.join(os.path.dirname(os.path.abspath(__file__)), 'backend', 'interface',
                                               "ch.ini")
        self.interface_config = configparser.ConfigParser()
        # 设置语言
        self.INTERFACE_KEY_NAME_MAP = {
            '简体中文': 'ch',
            '繁體中文': 'ch_tra',
            'English': 'en',
        }
        # 设置语言
        self.LANGUAGE_DEF = 'ch'
        self.LANGUAGE_NAME_KEY_MAP = None
        self.LANGUAGE_KEY_NAME_MAP = None
        self.MODE_DEF = 'fast'
        self.MODE_NAME_KEY_MAP = None
        self.MODE_KEY_NAME_MAP = None
        # 语言选择布局
        self.layout = None
        # 语言选择窗口
        self.window = None

    def run(self):
        # 创建布局
        title = self._create_layout()
        # 创建窗口
        self.window = sg.Window(title=title, layout=self.layout)
        while True:
            # 循环读取事件
            event, values = self.window.read(timeout=10)
            # 处理【OK】事件
            self._ok_event_handler(event, values)
            # 处理【切换界面语言】事件
            self._interface_event_handler(event, values)
            # 如果关闭软件，退出
            if event == sg.WIN_CLOSED:
                if os.path.exists(self.config_file):
                    break
                else:
                    exit(0)
            if event == 'Cancel':
                if os.path.exists(self.config_file):
                    self.window.close()
                    break
                else:
                    exit(0)

    def _load_interface_text(self):
        self.interface_config.read(self.interface_file, encoding='utf-8')
        # 设置界面
        self.INTERFACE_DEF = self.interface_config["LanguageModeGUI"]["InterfaceDefault"]

        self.LANGUAGE_DEF = self.interface_config["LanguageModeGUI"]["LanguageSimplifiedChinese"]
        self.LANGUAGE_NAME_KEY_MAP = {
            self.interface_config["LanguageModeGUI"]["LanguageSimplifiedChinese"]: 'ch',
            self.interface_config["LanguageModeGUI"]["LanguageTraditionalChinese"]: 'ch_tra',
            self.interface_config["LanguageModeGUI"]["LanguageEnglish"]: 'en',
            self.interface_config["LanguageModeGUI"]["LanguageJapanese"]: 'japan',
            self.interface_config["LanguageModeGUI"]["LanguageKorean"]: 'korean',
            self.interface_config["LanguageModeGUI"]["LanguageFrench"]: 'french',
            self.interface_config["LanguageModeGUI"]["LanguageGerman"]: 'german',
            self.interface_config["LanguageModeGUI"]["LanguageRussian"]: 'ru',
            self.interface_config["LanguageModeGUI"]["LanguageSpanish"]: 'es',
            self.interface_config["LanguageModeGUI"]["LanguagePortuguese"]: 'pt',
            self.interface_config["LanguageModeGUI"]["LanguageItalian"]: 'it',
        }

        self.LANGUAGE_KEY_NAME_MAP = {v: k for k, v in self.LANGUAGE_NAME_KEY_MAP.items()}
        self.MODE_DEF = self.interface_config["LanguageModeGUI"]['ModeFast']
        self.MODE_NAME_KEY_MAP = {
            self.interface_config["LanguageModeGUI"]['ModeFast']: 'fast',
            self.interface_config["LanguageModeGUI"]['ModeAccurate']: 'accurate',
        }
        self.MODE_KEY_NAME_MAP = {v: k for k, v in self.MODE_NAME_KEY_MAP.items()}

    def _create_layout(self):
        interface_def, language_def, mode_def = self.parse_config(self.config_file)
        # 加载界面文本
        self._load_interface_text()
        choose_language_text = self.interface_config["LanguageModeGUI"]["InterfaceLanguage"]
        choose_sub_lang_text = self.interface_config["LanguageModeGUI"]["SubtitleLanguage"]
        choose_mode_text = self.interface_config["LanguageModeGUI"]["Mode"]
        self.layout = [
            # 显示选择界面语言
            [sg.Text(choose_language_text),
             sg.DropDown(values=list(self.INTERFACE_KEY_NAME_MAP.keys()), size=(30, 20),
                         pad=(0, 20),
                         key='-INTERFACE-', readonly=True,
                         default_value=interface_def),
             sg.OK(key='-INTERFACE-OK-')],
            # 显示选择字幕语言
            [sg.Text(choose_sub_lang_text),
             sg.DropDown(values=list(self.LANGUAGE_NAME_KEY_MAP.keys()), size=(30, 20),
                         pad=(0, 20),
                         key='-LANGUAGE-', readonly=True, default_value=language_def)],
            # 显示识别模式
            [sg.Text(choose_mode_text),
             sg.DropDown(values=list(self.MODE_NAME_KEY_MAP.keys()), size=(30, 20), pad=(0, 20),
                         key='-MODE-', readonly=True, default_value=mode_def)],
            # 显示确认关闭按钮
            [sg.OK(), sg.Cancel()]
        ]
        return self.interface_config["LanguageModeGUI"]["Title"]

    def _ok_event_handler(self, event, values):
        if event == 'OK':
            # 设置模型语言配置
            interface = None
            language = None
            mode = None
            # 设置界面语言
            interface_str = values['-INTERFACE-']
            if interface_str in self.INTERFACE_KEY_NAME_MAP:
                interface = interface_str
            language_str = values['-LANGUAGE-']
            # 设置字幕语言
            print(self.interface_config["LanguageModeGUI"]["SubtitleLanguage"], language_str)
            if language_str in self.LANGUAGE_NAME_KEY_MAP:
                language = self.LANGUAGE_NAME_KEY_MAP[language_str]
            # 设置模型语言配置
            mode_str = values['-MODE-']
            print(self.interface_config["LanguageModeGUI"]["Mode"], mode_str)
            if mode_str in self.MODE_NAME_KEY_MAP:
                mode = self.MODE_NAME_KEY_MAP[mode_str]
            self.set_config(self.config_file, interface, language, mode)
            if self.subtitle_extractor_gui is not None:
                self.subtitle_extractor_gui.update_interface_text()
            self.window.close()

    def _interface_event_handler(self, event, values):
        if event == '-INTERFACE-OK-':
            self.interface_file = os.path.join(os.path.dirname(os.path.abspath(__file__)), 'backend', 'interface',
                                               f"{self.INTERFACE_KEY_NAME_MAP[values['-INTERFACE-']]}.ini")
            self.interface_config.read(self.interface_file, encoding='utf-8')
            config = configparser.ConfigParser()
            if os.path.exists(self.config_file):
                config.read(self.config_file, encoding='utf-8')
                self.set_config(self.config_file, values['-INTERFACE-'], config['DEFAULT']['Language'],
                                config['DEFAULT']['Mode'])
            self.window.close()
            title = self._create_layout()
            self.window = sg.Window(title=title, layout=self.layout)

    @staticmethod
    def set_config(config_file, interface, language_code, mode):
        # 写入配置文件
        with open(config_file, mode='w', encoding='utf-8') as f:
            f.write('[DEFAULT]\n')
            f.write(f'Interface = {interface}\n')
            f.write(f'Language = {language_code}\n')
            f.write(f'Mode = {mode}\n')

    def parse_config(self, config_file):
        if not os.path.exists(config_file):
            self.interface_config.read(self.interface_file, encoding='utf-8')
            interface_def = self.interface_config['LanguageModeGUI']['InterfaceDefault']
            language_def = self.interface_config['LanguageModeGUI']['InterfaceDefault']
            mode_def = self.interface_config['LanguageModeGUI']['ModeFast']
            return interface_def, language_def, mode_def
        config = configparser.ConfigParser()
        config.read(config_file, encoding='utf-8')
        interface = config['DEFAULT']['Interface']
        language = config['DEFAULT']['Language']
        mode = config['DEFAULT']['Mode']
        self.interface_file = os.path.join(os.path.dirname(os.path.abspath(__file__)), 'backend', 'interface',
                                           f"{self.INTERFACE_KEY_NAME_MAP[interface]}.ini")
        self._load_interface_text()
        interface_def = interface if interface in self.INTERFACE_KEY_NAME_MAP else \
            self.INTERFACE_DEF
        language_def = self.LANGUAGE_KEY_NAME_MAP[language] if language in self.LANGUAGE_KEY_NAME_MAP else \
            self.LANGUAGE_DEF
        mode_def = self.MODE_KEY_NAME_MAP[mode] if mode in self.MODE_KEY_NAME_MAP else self.MODE_DEF
        return interface_def, language_def, mode_def


if __name__ == '__main__':
    try:
        multiprocessing.set_start_method("spawn")
        # 运行图形化界面
        subtitleExtractorGUI = SubtitleExtractorGUI()
        import sys
        argc = len(sys.argv)
        if argc > 2:
            if os.path.getsize(sys.argv[1]) > os.path.getsize(sys.argv[2]):
                subtitleExtractorGUI.hd_video_path = sys.argv[2]
                subtitleExtractorGUI.bd_video_path = sys.argv[1]
            else:
                subtitleExtractorGUI.hd_video_path = sys.argv[1]
                subtitleExtractorGUI.bd_video_path = sys.argv[2]
            print(f"硬字幕: {subtitleExtractorGUI.hd_video_path}")
            print(f"同步时间轴: {subtitleExtractorGUI.bd_video_path}")
        elif argc > 1:
            subtitleExtractorGUI.hd_video_path = sys.argv[1]
        sys.argv = [sys.argv[0]]

        subtitleExtractorGUI.run()
    except Exception as e:
        print(f'[{type(e)}] {e}')
        import traceback
        traceback.print_exc()
        msg = traceback.format_exc()
        err_log_path = os.path.join(os.path.expanduser('~'), 'VSE-Error-Message.log')
        with open(err_log_path, 'w', encoding='utf-8') as f:
            f.writelines(msg)
        import platform
        if platform.system() == 'Windows':
            os.system('pause')
        else:
            input()<|MERGE_RESOLUTION|>--- conflicted
+++ resolved
@@ -308,14 +308,9 @@
                 subtitle_area = (self.ymin, self.ymax, self.xmin, self.xmax)
 
                 def task():
-<<<<<<< HEAD
-                    for video_path in self.video_paths:
-                        self.se = backend.main.SubtitleExtractor(video_path, subtitle_area, self.bd_video_path)
-=======
                     while self.video_paths:
                         video_path = self.video_paths.pop()
-                        self.se = backend.main.SubtitleExtractor(video_path, subtitle_area)
->>>>>>> 1c90e495
+                        self.se = backend.main.SubtitleExtractor(video_path, subtitle_area, self.bd_video_path)
                         self.se.run()
                 Thread(target=task, daemon=True).start()
                 self.video_cap.release()
