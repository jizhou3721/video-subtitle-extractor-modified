--- conflicted
+++ resolved
@@ -1,445 +1,232 @@
-<<<<<<< HEAD
-# -*- coding: utf-8 -*-
-"""
-@Author  : Fang Yao
-@Time    : 2021/4/1 6:07 下午
-@FileName: gui.py
-@desc:
-"""
-import PySimpleGUI as sg
-import cv2
-import os
-import sys
-from threading import Thread
-from backend.tools.settings import set_language_mode
-# 确保在加载main模块前先设置语言和模式
-set_language_mode(os.path.join(os.path.dirname(__file__), 'settings.ini'))
-from main import SubtitleExtractor
-
-
-class SubtitleExtractorGUI:
-    def __init__(self):
-        # 获取窗口分辨率
-        self.screen_width, self.screen_height = sg.Window.get_screen_size()
-        # 设置视频预览区域大小
-        self.video_preview_height = self.screen_height // 2
-        self.video_preview_width = self.screen_width // 2
-        # 字幕提取器布局
-        self.layout = None
-        # 字幕提取其窗口
-        self.window = None
-        # 视频路径
-        self.video_path = None
-        # 视频cap
-        self.video_cap = None
-        # 视频的帧率
-        self.fps = None
-        # 视频的帧数
-        self.frame_count = None
-        # 视频的宽
-        self.frame_width = None
-        # 视频的高
-        self.frame_height = None
-        # 设置字幕区域高宽
-        self.xmin = None
-        self.xmax = None
-        self.ymin = None
-        self.ymax = None
-        self.bd_video_path = None
-        self.hd_video_path = None
-
-    def run(self):
-        # 创建布局
-        self._create_layout()
-        # 创建窗口
-        self.window = sg.Window(title='硬字幕提取器', layout=self.layout)
-        once = False
-        while True:
-            # 循环读取事件
-            event, values = self.window.read(timeout=10)
-            if once == False:
-                if self.hd_video_path is not None:
-                    self._file_event_handler('-FILE-', {'-FILE-': self.hd_video_path})
-                once = True
-            # 处理【打开】事件
-            self._file_event_handler(event, values)
-            # 处理【滑动】事件
-            self._slide_event_handler(event, values)
-            # 处理【运行】事件
-            self._run_event_handler(event, values)
-            # 如果关闭软件，退出
-            if event == sg.WIN_CLOSED:
-                break
-
-    def _create_layout(self):
-        """
-        创建字幕提取器布局
-        """
-        sg.theme('LightBrown12')
-        self.layout = [
-            # 显示视频预览
-            [sg.Image(size=(self.video_preview_width, self.video_preview_height), background_color='black',
-                      key='-DISPLAY-')],
-            # 打开按钮 + 快进快退条
-            [sg.Input(key='-FILE-', visible=False, enable_events=True),
-             sg.FileBrowse('打开', file_types=(('所有文件', '*.*'), ('mp4文件', '*.mp4'),
-                                             ('flv文件', '*.flv'), ('wmv文件', '*.wmv'), ('avi文件', '*.avi')),
-                           key='-FILE_BTN-'),
-             sg.Slider(size=(80, 20), range=(1, 1), key='-SLIDER-', orientation='h',
-                       enable_events=True,
-                       disable_number_display=True)
-             ],
-            # 输出区域
-            [sg.Output(size=(70, 10), font='Courier 10'),
-             sg.Frame(title='垂直方向', layout=[[
-                 sg.Slider(range=(0, 0), orientation='v', size=(10, 20),
-                           # disable_number_display=True,
-                           enable_events=True,
-                           default_value=0, key='-Y-SLIDER-'),
-                 sg.Slider(range=(0, 0), orientation='v', size=(10, 20),
-                           # disable_number_display=True,
-                           enable_events=True,
-                           default_value=0, key='-Y-SLIDER-H-'),
-             ]], pad=((15, 5), (0, 0))),
-             sg.Frame(title='水平方向', layout=[[
-                 sg.Slider(range=(0, 0), orientation='v', size=(10, 20),
-                           # disable_number_display=True,
-                           enable_events=True,
-                           default_value=0, key='-X-SLIDER-'),
-                 sg.Slider(range=(0, 0), orientation='v', size=(10, 20),
-                           # disable_number_display=True,
-                           enable_events=True,
-                           default_value=0, key='-X-SLIDER-W-'),
-             ]], pad=((15, 5), (0, 0)))
-             ],
-
-            # 运行按钮 + 进度条
-            [sg.Button(button_text='运行', key='-RUN-', size=(20, 1))],
-        ]
-
-    def _file_event_handler(self, event, values):
-        """
-        当点击打开按钮时：
-        1）打开视频文件，将画布显示视频帧
-        2）获取视频信息，初始化进度条滑块范围
-        """
-        if event == '-FILE-':
-            self.video_path = values['-FILE-']
-            if self.video_path != '':
-                self.video_cap = cv2.VideoCapture(self.video_path)
-            if self.video_cap is None:
-                return
-            if self.video_cap.isOpened():
-                ret, frame = self.video_cap.read()
-                if ret:
-                    print(f'成功打开视频：{self.video_path}')
-                    # 获取视频的帧数
-                    self.frame_count = self.video_cap.get(cv2.CAP_PROP_FRAME_COUNT)
-                    # 获取视频的高度
-                    self.frame_height = self.video_cap.get(cv2.CAP_PROP_FRAME_HEIGHT)
-                    # 获取视频的宽度
-                    self.frame_width = self.video_cap.get(cv2.CAP_PROP_FRAME_WIDTH)
-                    # 获取视频的帧率
-                    self.fps = self.video_cap.get(cv2.CAP_PROP_FPS)
-                    # 调整视频帧大小，是播放器能够显示
-                    resized_frame = cv2.resize(src=frame, dsize=(self.video_preview_width, self.video_preview_height))
-                    # 显示视频帧
-                    self.window['-DISPLAY-'].update(data=cv2.imencode('.png', resized_frame)[1].tobytes())
-                    # 更新视频进度条滑块range
-                    self.window['-SLIDER-'].update(range=(1, self.frame_count))
-                    self.window['-SLIDER-'].update(1)
-                    # 更新视频字幕位置滑块range
-                    self.window['-Y-SLIDER-'].update(range=(0, self.frame_height), disabled=False)
-                    self.window['-Y-SLIDER-H-'].update(range=(0, self.frame_height // 2), disabled=False)
-                    self.window['-Y-SLIDER-'].update(self.frame_height *0.88)
-                    self.window['-Y-SLIDER-H-'].update(self.frame_height * 0.116)
-                    self.window['-X-SLIDER-'].update(range=(0, self.frame_width), disabled=False)
-                    self.window['-X-SLIDER-W-'].update(range=(0, self.frame_width), disabled=False)
-                    self.window['-X-SLIDER-'].update(self.frame_width * 0.15)
-                    self.window['-X-SLIDER-W-'].update(self.frame_width * 0.7)
-
-    def _run_event_handler(self, event, values):
-        """
-        当点击运行按钮时：
-        1) 禁止修改字幕滑块区域
-        2) 禁止再次点击【运行】和【打开】按钮
-        3) 设定字幕区域位置
-        """
-        if event == '-RUN-':
-            if self.video_cap is None:
-                print('请先打开视频')
-            else:
-                # 1) 禁止修改字幕滑块区域
-                self.window['-Y-SLIDER-'].update(disabled=True)
-                self.window['-X-SLIDER-'].update(disabled=True)
-                self.window['-Y-SLIDER-H-'].update(disabled=True)
-                self.window['-X-SLIDER-W-'].update(disabled=True)
-                # 2) 禁止再次点击【运行】和【打开】按钮
-                self.window['-RUN-'].update(disabled=True)
-                self.window['-FILE-'].update(disabled=True)
-                self.window['-FILE_BTN-'].update(disabled=True)
-                # 3) 设定字幕区域位置
-                self.xmin = int(values['-X-SLIDER-'])
-                self.xmax = int(values['-X-SLIDER-'] + values['-X-SLIDER-W-'])
-                self.ymin = int(values['-Y-SLIDER-'])
-                self.ymax = int(values['-Y-SLIDER-'] + values['-Y-SLIDER-H-'])
-                print(f'字幕区域：({self.ymin},{self.ymax},{self.xmin},{self.xmax})')
-                subtitle_area = (self.ymin, self.ymax, self.xmin, self.xmax)
-                se = SubtitleExtractor(self.video_path, subtitle_area, self.bd_video_path)
-                Thread(target=se.run, daemon=True).start()
-
-    def _slide_event_handler(self, event, values):
-        """
-        当滑动视频进度条/滑动字幕选择区域滑块时：
-        1) 判断视频是否存在，如果存在则显示对应的视频帧
-        2) 绘制rectangle
-        """
-        if event == '-SLIDER-' or event == '-Y-SLIDER-' or event == '-Y-SLIDER-H-' or event == '-X-SLIDER-' or event == '-X-SLIDER-W-':
-            if self.video_cap is not None and self.video_cap.isOpened():
-                frame_no = int(values['-SLIDER-'])
-                self.video_cap.set(cv2.CAP_PROP_POS_FRAMES, frame_no)
-                ret, frame = self.video_cap.read()
-                if ret:
-                    # 画字幕框
-                    y = int(values['-Y-SLIDER-'])
-                    h = int(values['-Y-SLIDER-H-'])
-                    x = int(values['-X-SLIDER-'])
-                    w = int(values['-X-SLIDER-W-'])
-                    draw = cv2.rectangle(img=frame, pt1=(x, y), pt2=(x + w, y + h),
-                                         color=(0, 255, 0), thickness=3)
-                    # 调整视频帧大小，使播放器能够显示
-                    resized_frame = cv2.resize(src=draw, dsize=(self.video_preview_width, self.video_preview_height))
-                    # 显示视频帧
-                    self.window['-DISPLAY-'].update(data=cv2.imencode('.png', resized_frame)[1].tobytes())
-
-
-if __name__ == '__main__':
-    # 运行图形化界面
-    subtitleExtractorGUI = SubtitleExtractorGUI()
-    argc = len(sys.argv)
-    if argc > 2:
-        if os.path.getsize(sys.argv[1]) > os.path.getsize(sys.argv[2]):
-            subtitleExtractorGUI.hd_video_path = sys.argv[2]
-            subtitleExtractorGUI.bd_video_path = sys.argv[1]
-        else:
-            subtitleExtractorGUI.hd_video_path = sys.argv[1]
-            subtitleExtractorGUI.bd_video_path = sys.argv[2]
-        print(f"硬字幕: {subtitleExtractorGUI.hd_video_path}")
-        print(f"同步时间轴: {subtitleExtractorGUI.bd_video_path}")
-    elif argc > 1:
-        subtitleExtractorGUI.hd_video_path = sys.argv[1]
-    sys.argv = [sys.argv[0]]
-
-    subtitleExtractorGUI.run()
-=======
-# -*- coding: utf-8 -*-
-"""
-@Author  : Fang Yao 
-@Time    : 2021/4/1 6:07 下午
-@FileName: gui.py
-@desc:
-"""
-import PySimpleGUI as sg
-import cv2
-import os
-from threading import Thread
-from backend.tools.settings import set_language_mode
-# 确保在加载main模块前先设置语言和模式
-set_language_mode(os.path.join(os.path.dirname(__file__), 'settings.ini'))
-from main import SubtitleExtractor
-
-
-class SubtitleExtractorGUI:
-    def __init__(self):
-        # 获取窗口分辨率
-        self.screen_width, self.screen_height = sg.Window.get_screen_size()
-        # 设置视频预览区域大小
-        self.video_preview_height = self.screen_height // 2
-        self.video_preview_width = self.screen_width // 2
-        # 字幕提取器布局
-        self.layout = None
-        # 字幕提取其窗口
-        self.window = None
-        # 视频路径
-        self.video_path = None
-        # 视频cap
-        self.video_cap = None
-        # 视频的帧率
-        self.fps = None
-        # 视频的帧数
-        self.frame_count = None
-        # 视频的宽
-        self.frame_width = None
-        # 视频的高
-        self.frame_height = None
-        # 设置字幕区域高宽
-        self.xmin = None
-        self.xmax = None
-        self.ymin = None
-        self.ymax = None
-
-    def run(self):
-        # 创建布局
-        self._create_layout()
-        # 创建窗口
-        self.window = sg.Window(title='硬字幕提取器', layout=self.layout)
-        while True:
-            # 循环读取事件
-            event, values = self.window.read(timeout=10)
-            # 处理【打开】事件
-            self._file_event_handler(event, values)
-            # 处理【滑动】事件
-            self._slide_event_handler(event, values)
-            # 处理【运行】事件
-            self._run_event_handler(event, values)
-            # 如果关闭软件，退出
-            if event == sg.WIN_CLOSED:
-                break
-
-    def _create_layout(self):
-        """
-        创建字幕提取器布局
-        """
-        sg.theme('LightBrown12')
-        self.layout = [
-            # 显示视频预览
-            [sg.Image(size=(self.video_preview_width, self.video_preview_height), background_color='black',
-                      key='-DISPLAY-')],
-            # 打开按钮 + 快进快退条
-            [sg.Input(key='-FILE-', visible=False, enable_events=True),
-             sg.FileBrowse('打开', file_types=(('所有文件', '*.*'), ('mp4文件', '*.mp4'),
-                                             ('flv文件', '*.flv'), ('wmv文件', '*.wmv'), ('avi文件', '*.avi')),
-                           key='-FILE_BTN-'),
-             sg.Slider(size=(80, 20), range=(1, 1), key='-SLIDER-', orientation='h',
-                       enable_events=True,
-                       disable_number_display=True)
-             ],
-            # 输出区域
-            [sg.Output(size=(70, 10), font='Courier 10'),
-             sg.Frame(title='垂直方向', layout=[[
-                 sg.Slider(range=(0, 0), orientation='v', size=(10, 20),
-                           # disable_number_display=True,
-                           enable_events=True,
-                           default_value=0, key='-Y-SLIDER-'),
-                 sg.Slider(range=(0, 0), orientation='v', size=(10, 20),
-                           # disable_number_display=True,
-                           enable_events=True,
-                           default_value=0, key='-Y-SLIDER-H-'),
-             ]], pad=((15, 5), (0, 0))),
-             sg.Frame(title='水平方向', layout=[[
-                 sg.Slider(range=(0, 0), orientation='v', size=(10, 20),
-                           # disable_number_display=True,
-                           enable_events=True,
-                           default_value=0, key='-X-SLIDER-'),
-                 sg.Slider(range=(0, 0), orientation='v', size=(10, 20),
-                           # disable_number_display=True,
-                           enable_events=True,
-                           default_value=0, key='-X-SLIDER-W-'),
-             ]], pad=((15, 5), (0, 0)))
-             ],
-
-            # 运行按钮 + 进度条
-            [sg.Button(button_text='运行', key='-RUN-', size=(20, 1))],
-        ]
-
-    def _file_event_handler(self, event, values):
-        """
-        当点击打开按钮时：
-        1）打开视频文件，将画布显示视频帧
-        2）获取视频信息，初始化进度条滑块范围
-        """
-        if event == '-FILE-':
-            self.video_path = values['-FILE-']
-            if self.video_path != '':
-                self.video_cap = cv2.VideoCapture(self.video_path)
-            if self.video_cap is None:
-                return
-            if self.video_cap.isOpened():
-                ret, frame = self.video_cap.read()
-                if ret:
-                    print(f'成功打开视频：{self.video_path}')
-                    # 获取视频的帧数
-                    self.frame_count = self.video_cap.get(cv2.CAP_PROP_FRAME_COUNT)
-                    # 获取视频的高度
-                    self.frame_height = self.video_cap.get(cv2.CAP_PROP_FRAME_HEIGHT)
-                    # 获取视频的宽度
-                    self.frame_width = self.video_cap.get(cv2.CAP_PROP_FRAME_WIDTH)
-                    # 获取视频的帧率
-                    self.fps = self.video_cap.get(cv2.CAP_PROP_FPS)
-                    # 调整视频帧大小，是播放器能够显示
-                    resized_frame = cv2.resize(src=frame, dsize=(self.video_preview_width, self.video_preview_height))
-                    # 显示视频帧
-                    self.window['-DISPLAY-'].update(data=cv2.imencode('.png', resized_frame)[1].tobytes())
-                    # 更新视频进度条滑块range
-                    self.window['-SLIDER-'].update(range=(1, self.frame_count))
-                    self.window['-SLIDER-'].update(1)
-                    # 更新视频字幕位置滑块range
-                    self.window['-Y-SLIDER-'].update(range=(0, self.frame_height), disabled=False)
-                    self.window['-Y-SLIDER-H-'].update(range=(0, self.frame_height // 2), disabled=False)
-                    self.window['-Y-SLIDER-'].update(self.frame_height * .85)
-                    self.window['-Y-SLIDER-H-'].update(self.frame_height * .146)
-                    self.window['-X-SLIDER-'].update(range=(0, self.frame_width), disabled=False)
-                    self.window['-X-SLIDER-W-'].update(range=(0, self.frame_width), disabled=False)
-                    self.window['-X-SLIDER-'].update(self.frame_width * .15)
-                    self.window['-X-SLIDER-W-'].update(self.frame_width * .7)
-
-    def _run_event_handler(self, event, values):
-        """
-        当点击运行按钮时：
-        1) 禁止修改字幕滑块区域
-        2) 禁止再次点击【运行】和【打开】按钮
-        3) 设定字幕区域位置
-        """
-        if event == '-RUN-':
-            if self.video_cap is None:
-                print('请先打开视频')
-            else:
-                # 1) 禁止修改字幕滑块区域
-                self.window['-Y-SLIDER-'].update(disabled=True)
-                self.window['-X-SLIDER-'].update(disabled=True)
-                self.window['-Y-SLIDER-H-'].update(disabled=True)
-                self.window['-X-SLIDER-W-'].update(disabled=True)
-                # 2) 禁止再次点击【运行】和【打开】按钮
-                self.window['-RUN-'].update(disabled=True)
-                self.window['-FILE-'].update(disabled=True)
-                self.window['-FILE_BTN-'].update(disabled=True)
-                # 3) 设定字幕区域位置
-                self.xmin = int(values['-X-SLIDER-'])
-                self.xmax = int(values['-X-SLIDER-'] + values['-X-SLIDER-W-'])
-                self.ymin = int(values['-Y-SLIDER-'])
-                self.ymax = int(values['-Y-SLIDER-'] + values['-Y-SLIDER-H-'])
-                print(f'字幕区域：({self.ymin},{self.ymax},{self.xmin},{self.xmax})')
-                subtitle_area = (self.ymin, self.ymax, self.xmin, self.xmax)
-                se = SubtitleExtractor(self.video_path, subtitle_area)
-                Thread(target=se.run, daemon=True).start()
-
-    def _slide_event_handler(self, event, values):
-        """
-        当滑动视频进度条/滑动字幕选择区域滑块时：
-        1) 判断视频是否存在，如果存在则显示对应的视频帧
-        2) 绘制rectangle
-        """
-        if event == '-SLIDER-' or event == '-Y-SLIDER-' or event == '-Y-SLIDER-H-' or event == '-X-SLIDER-' or event == '-X-SLIDER-W-':
-            if self.video_cap is not None and self.video_cap.isOpened():
-                frame_no = int(values['-SLIDER-'])
-                self.video_cap.set(cv2.CAP_PROP_POS_FRAMES, frame_no)
-                ret, frame = self.video_cap.read()
-                if ret:
-                    # 画字幕框
-                    y = int(values['-Y-SLIDER-'])
-                    h = int(values['-Y-SLIDER-H-'])
-                    x = int(values['-X-SLIDER-'])
-                    w = int(values['-X-SLIDER-W-'])
-                    draw = cv2.rectangle(img=frame, pt1=(x, y), pt2=(x + w, y + h),
-                                         color=(0, 255, 0), thickness=3)
-                    # 调整视频帧大小，使播放器能够显示
-                    resized_frame = cv2.resize(src=draw, dsize=(self.video_preview_width, self.video_preview_height))
-                    # 显示视频帧
-                    self.window['-DISPLAY-'].update(data=cv2.imencode('.png', resized_frame)[1].tobytes())
-
-
-if __name__ == '__main__':
-    # 运行图形化界面
-    subtitleExtractorGUI = SubtitleExtractorGUI()
-    subtitleExtractorGUI.run()
->>>>>>> 9bdb8d53
+# -*- coding: utf-8 -*-
+"""
+@Author  : Fang Yao 
+@Time    : 2021/4/1 6:07 下午
+@FileName: gui.py
+@desc:
+"""
+import PySimpleGUI as sg
+import cv2
+import os
+import sys
+from threading import Thread
+from backend.tools.settings import set_language_mode
+# 确保在加载main模块前先设置语言和模式
+set_language_mode(os.path.join(os.path.dirname(__file__), 'settings.ini'))
+from main import SubtitleExtractor
+
+
+class SubtitleExtractorGUI:
+    def __init__(self):
+        # 获取窗口分辨率
+        self.screen_width, self.screen_height = sg.Window.get_screen_size()
+        # 设置视频预览区域大小
+        self.video_preview_height = self.screen_height // 2
+        self.video_preview_width = self.screen_width // 2
+        # 字幕提取器布局
+        self.layout = None
+        # 字幕提取其窗口
+        self.window = None
+        # 视频路径
+        self.video_path = None
+        # 视频cap
+        self.video_cap = None
+        # 视频的帧率
+        self.fps = None
+        # 视频的帧数
+        self.frame_count = None
+        # 视频的宽
+        self.frame_width = None
+        # 视频的高
+        self.frame_height = None
+        # 设置字幕区域高宽
+        self.xmin = None
+        self.xmax = None
+        self.ymin = None
+        self.ymax = None
+        self.bd_video_path = None
+        self.hd_video_path = None
+
+    def run(self):
+        # 创建布局
+        self._create_layout()
+        # 创建窗口
+        self.window = sg.Window(title='硬字幕提取器', layout=self.layout)
+        once = False
+        while True:
+            # 循环读取事件
+            event, values = self.window.read(timeout=10)
+            if once == False:
+                if self.hd_video_path is not None:
+                    self._file_event_handler('-FILE-', {'-FILE-': self.hd_video_path})
+                once = True
+            # 处理【打开】事件
+            self._file_event_handler(event, values)
+            # 处理【滑动】事件
+            self._slide_event_handler(event, values)
+            # 处理【运行】事件
+            self._run_event_handler(event, values)
+            # 如果关闭软件，退出
+            if event == sg.WIN_CLOSED:
+                break
+
+    def _create_layout(self):
+        """
+        创建字幕提取器布局
+        """
+        sg.theme('LightBrown12')
+        self.layout = [
+            # 显示视频预览
+            [sg.Image(size=(self.video_preview_width, self.video_preview_height), background_color='black',
+                      key='-DISPLAY-')],
+            # 打开按钮 + 快进快退条
+            [sg.Input(key='-FILE-', visible=False, enable_events=True),
+             sg.FileBrowse('打开', file_types=(('所有文件', '*.*'), ('mp4文件', '*.mp4'),
+                                             ('flv文件', '*.flv'), ('wmv文件', '*.wmv'), ('avi文件', '*.avi')),
+                           key='-FILE_BTN-'),
+             sg.Slider(size=(80, 20), range=(1, 1), key='-SLIDER-', orientation='h',
+                       enable_events=True,
+                       disable_number_display=True)
+             ],
+            # 输出区域
+            [sg.Output(size=(70, 10), font='Courier 10'),
+             sg.Frame(title='垂直方向', layout=[[
+                 sg.Slider(range=(0, 0), orientation='v', size=(10, 20),
+                           # disable_number_display=True,
+                           enable_events=True,
+                           default_value=0, key='-Y-SLIDER-'),
+                 sg.Slider(range=(0, 0), orientation='v', size=(10, 20),
+                           # disable_number_display=True,
+                           enable_events=True,
+                           default_value=0, key='-Y-SLIDER-H-'),
+             ]], pad=((15, 5), (0, 0))),
+             sg.Frame(title='水平方向', layout=[[
+                 sg.Slider(range=(0, 0), orientation='v', size=(10, 20),
+                           # disable_number_display=True,
+                           enable_events=True,
+                           default_value=0, key='-X-SLIDER-'),
+                 sg.Slider(range=(0, 0), orientation='v', size=(10, 20),
+                           # disable_number_display=True,
+                           enable_events=True,
+                           default_value=0, key='-X-SLIDER-W-'),
+             ]], pad=((15, 5), (0, 0)))
+             ],
+
+            # 运行按钮 + 进度条
+            [sg.Button(button_text='运行', key='-RUN-', size=(20, 1))],
+        ]
+
+    def _file_event_handler(self, event, values):
+        """
+        当点击打开按钮时：
+        1）打开视频文件，将画布显示视频帧
+        2）获取视频信息，初始化进度条滑块范围
+        """
+        if event == '-FILE-':
+            self.video_path = values['-FILE-']
+            if self.video_path != '':
+                self.video_cap = cv2.VideoCapture(self.video_path)
+            if self.video_cap is None:
+                return
+            if self.video_cap.isOpened():
+                ret, frame = self.video_cap.read()
+                if ret:
+                    print(f'成功打开视频：{self.video_path}')
+                    # 获取视频的帧数
+                    self.frame_count = self.video_cap.get(cv2.CAP_PROP_FRAME_COUNT)
+                    # 获取视频的高度
+                    self.frame_height = self.video_cap.get(cv2.CAP_PROP_FRAME_HEIGHT)
+                    # 获取视频的宽度
+                    self.frame_width = self.video_cap.get(cv2.CAP_PROP_FRAME_WIDTH)
+                    # 获取视频的帧率
+                    self.fps = self.video_cap.get(cv2.CAP_PROP_FPS)
+                    # 调整视频帧大小，是播放器能够显示
+                    resized_frame = cv2.resize(src=frame, dsize=(self.video_preview_width, self.video_preview_height))
+                    # 显示视频帧
+                    self.window['-DISPLAY-'].update(data=cv2.imencode('.png', resized_frame)[1].tobytes())
+                    # 更新视频进度条滑块range
+                    self.window['-SLIDER-'].update(range=(1, self.frame_count))
+                    self.window['-SLIDER-'].update(1)
+                    # 更新视频字幕位置滑块range
+                    self.window['-Y-SLIDER-'].update(range=(0, self.frame_height), disabled=False)
+                    self.window['-Y-SLIDER-H-'].update(range=(0, self.frame_height // 2), disabled=False)
+                    self.window['-Y-SLIDER-'].update(self.frame_height * .85)
+                    self.window['-Y-SLIDER-H-'].update(self.frame_height * .146)
+                    self.window['-X-SLIDER-'].update(range=(0, self.frame_width), disabled=False)
+                    self.window['-X-SLIDER-W-'].update(range=(0, self.frame_width), disabled=False)
+                    self.window['-X-SLIDER-'].update(self.frame_width * .15)
+                    self.window['-X-SLIDER-W-'].update(self.frame_width * .7)
+
+    def _run_event_handler(self, event, values):
+        """
+        当点击运行按钮时：
+        1) 禁止修改字幕滑块区域
+        2) 禁止再次点击【运行】和【打开】按钮
+        3) 设定字幕区域位置
+        """
+        if event == '-RUN-':
+            if self.video_cap is None:
+                print('请先打开视频')
+            else:
+                # 1) 禁止修改字幕滑块区域
+                self.window['-Y-SLIDER-'].update(disabled=True)
+                self.window['-X-SLIDER-'].update(disabled=True)
+                self.window['-Y-SLIDER-H-'].update(disabled=True)
+                self.window['-X-SLIDER-W-'].update(disabled=True)
+                # 2) 禁止再次点击【运行】和【打开】按钮
+                self.window['-RUN-'].update(disabled=True)
+                self.window['-FILE-'].update(disabled=True)
+                self.window['-FILE_BTN-'].update(disabled=True)
+                # 3) 设定字幕区域位置
+                self.xmin = int(values['-X-SLIDER-'])
+                self.xmax = int(values['-X-SLIDER-'] + values['-X-SLIDER-W-'])
+                self.ymin = int(values['-Y-SLIDER-'])
+                self.ymax = int(values['-Y-SLIDER-'] + values['-Y-SLIDER-H-'])
+                print(f'字幕区域：({self.ymin},{self.ymax},{self.xmin},{self.xmax})')
+                subtitle_area = (self.ymin, self.ymax, self.xmin, self.xmax)
+                se = SubtitleExtractor(self.video_path, subtitle_area, self.bd_video_path)
+                Thread(target=se.run, daemon=True).start()
+
+    def _slide_event_handler(self, event, values):
+        """
+        当滑动视频进度条/滑动字幕选择区域滑块时：
+        1) 判断视频是否存在，如果存在则显示对应的视频帧
+        2) 绘制rectangle
+        """
+        if event == '-SLIDER-' or event == '-Y-SLIDER-' or event == '-Y-SLIDER-H-' or event == '-X-SLIDER-' or event == '-X-SLIDER-W-':
+            if self.video_cap is not None and self.video_cap.isOpened():
+                frame_no = int(values['-SLIDER-'])
+                self.video_cap.set(cv2.CAP_PROP_POS_FRAMES, frame_no)
+                ret, frame = self.video_cap.read()
+                if ret:
+                    # 画字幕框
+                    y = int(values['-Y-SLIDER-'])
+                    h = int(values['-Y-SLIDER-H-'])
+                    x = int(values['-X-SLIDER-'])
+                    w = int(values['-X-SLIDER-W-'])
+                    draw = cv2.rectangle(img=frame, pt1=(x, y), pt2=(x + w, y + h),
+                                         color=(0, 255, 0), thickness=3)
+                    # 调整视频帧大小，使播放器能够显示
+                    resized_frame = cv2.resize(src=draw, dsize=(self.video_preview_width, self.video_preview_height))
+                    # 显示视频帧
+                    self.window['-DISPLAY-'].update(data=cv2.imencode('.png', resized_frame)[1].tobytes())
+
+
+if __name__ == '__main__':
+    # 运行图形化界面
+    subtitleExtractorGUI = SubtitleExtractorGUI()
+    argc = len(sys.argv)
+    if argc > 2:
+        if os.path.getsize(sys.argv[1]) > os.path.getsize(sys.argv[2]):
+            subtitleExtractorGUI.hd_video_path = sys.argv[2]
+            subtitleExtractorGUI.bd_video_path = sys.argv[1]
+        else:
+            subtitleExtractorGUI.hd_video_path = sys.argv[1]
+            subtitleExtractorGUI.bd_video_path = sys.argv[2]
+        print(f"硬字幕: {subtitleExtractorGUI.hd_video_path}")
+        print(f"同步时间轴: {subtitleExtractorGUI.bd_video_path}")
+    elif argc > 1:
+        subtitleExtractorGUI.hd_video_path = sys.argv[1]
+    sys.argv = [sys.argv[0]]
+
+    subtitleExtractorGUI.run()