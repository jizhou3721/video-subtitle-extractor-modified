--- conflicted
+++ resolved
@@ -56,13 +56,10 @@
         self.xmax = None
         self.ymin = None
         self.ymax = None
-<<<<<<< HEAD
         self.bd_video_path = None
         self.hd_video_path = None
-=======
         # 字幕提取器
         self.se = None
->>>>>>> 2ef4aad4
 
     def run(self):
         # 创建布局
@@ -239,13 +236,8 @@
                 print(f"{self.interface_config['SubtitleExtractorGUI']['SubtitleArea']}：({self.ymin},{self.ymax},{self.xmin},{self.xmax})")
                 subtitle_area = (self.ymin, self.ymax, self.xmin, self.xmax)
                 from backend.main import SubtitleExtractor
-<<<<<<< HEAD
-                se = SubtitleExtractor(self.video_path, subtitle_area, self.bd_video_path)
-                Thread(target=se.run, daemon=True).start()
-=======
-                self.se = SubtitleExtractor(self.video_path, subtitle_area)
+                self.se = SubtitleExtractor(self.video_path, subtitle_area, self.bd_video_path)
                 Thread(target=self.se.run, daemon=True).start()
->>>>>>> 2ef4aad4
 
     def _slide_event_handler(self, event, values):
         """
