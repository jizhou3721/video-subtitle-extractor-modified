--- conflicted
+++ resolved
@@ -40,10 +40,7 @@
 import platform
 import multiprocessing
 import time
-<<<<<<< HEAD
-=======
-
->>>>>>> e35f6ce8
+
 
 class SubtitleDetect:
     def __init__(self):
@@ -98,16 +95,12 @@
         # 提取的原始字幕文本存储路径
         self.raw_subtitle_path = os.path.join(self.subtitle_output_dir, 'raw.txt')
         # 自定义ocr对象
-<<<<<<< HEAD
         self.ocr = None
         self.bd_video_path = bd_video_path
-=======
-        self.ocr = OcrRecogniser()
         print(f"{interface_config['Main']['RecSubLang']}：{config.REC_CHAR_TYPE}")
         print(f"{interface_config['Main']['RecMode']}：{config.MODE_TYPE}")
         if config.USE_GPU:
             print(interface_config['Main']['GPUSpeedUp'])
->>>>>>> e35f6ce8
         # 处理进度
         self.progress = 0
         # 是否完成
@@ -127,11 +120,7 @@
         print(interface_config['Main']['StartProcessFrame'])
 
         subtitle_ocr_thread, self.subtitle_ocr_queue = subtitle_ocr.async_start(self.video_path, self.raw_subtitle_path, self.sub_area,
-<<<<<<< HEAD
-                                                       config.REC_CHAR_TYPE, config.DROP_SCORE)
-=======
                                                                                 config.REC_CHAR_TYPE, config.DROP_SCORE)
->>>>>>> e35f6ce8
         if self.sub_area is not None:
             # 如果开启精准模式
             if config.ACCURATE_MODE_ON:
@@ -185,13 +174,7 @@
                 self.generate_subtitle_file_vsf()
             else:
                 self.generate_subtitle_file()
-<<<<<<< HEAD
         self.subtitle_final_process()
-=======
-        # 如果识别的字幕语言包含英文，则将英文分词
-        if config.REC_CHAR_TYPE in ('ch', 'EN', 'en', 'ch_tra'):
-            reformat(os.path.join(os.path.splitext(self.video_path)[0] + '.srt'))
->>>>>>> e35f6ce8
         print(interface_config['Main']['FinishGenerateSub'], f"{round(time.time() - start_time, 2)}s")
         self.progress = 100
         self.isFinished = True
@@ -199,7 +182,6 @@
         self.empty_cache()
         self.lock.release()
 
-<<<<<<< HEAD
 
     # 字幕后期处理
     def subtitle_final_process(self):
@@ -242,8 +224,6 @@
                         zf.write(file, Path(file).name)
 
 
-=======
->>>>>>> e35f6ce8
     def extract_frame_by_fps(self):
         """
         根据帧率，定时提取视频帧，容易丢字幕，但速度快
