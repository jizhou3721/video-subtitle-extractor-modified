--- conflicted
+++ resolved
@@ -1,405 +1,400 @@
-# -*- coding: UTF-8 -*-
-"""
-@author: eritpchy
-@file  : reformat.py
-@time  : 2021/12/17 15:43
-@desc  : 将连起来的英文单词切分
-"""
-import json
-import os
-import sys
-
-import pysrt
-import sys
-import wordsegment
-import re
-import os
-import spacy
-import subprocess
-
-nlp = spacy.load("en_core_web_sm")
-
-NLP_MAP_KEY_WORD_SEGMENT = "wordsegment"
-NLP_MAP_KEY_SENTENCE = "sentence"
-
-
-<<<<<<< HEAD
-def reformat(path, bd_video_path=None):
-=======
-def reformat(path):
->>>>>>> e35f6ce8
-    # fix "RecursionError: maximum recursion depth exceeded in comparison" in wordsegment.segment call
-    if sys.getrecursionlimit() < 100000:
-        sys.setrecursionlimit(100000)
-    wordsegment.load()
-    subs = pysrt.open(path)
-    subs.save(f"{path}.bak", encoding='utf-8')
-    verb_forms = ["I'm", "you're", "he's", "she's", "we're", "it's", "isn't", "aren't", "they're", "there's", "wasn't",
-                  "weren't", "I've", "you've", "we've", "they've", "hasn't", "haven't", "I'd", "you'd", "he'd", "she'd",
-                  "it'd", "we'd", "they'd", "doesn't", "don't", "didn't", "I'll", "you'll", "he'll", "she'll", "we'll",
-                  "they'll", "there'll", "there'd", "can't", "couldn't", "daren't", "hadn't", "mightn't", "mustn't",
-                  "needn't", "oughtn't", "shan't", "shouldn't", "usedn't", "won't", "wouldn't", "that's", "what's", "it'll"]
-    verb_form_map = {}
-
-    water_mark_map = {
-        "扫码下载  ": "",
-    }
-
-    with open(os.path.join(os.path.dirname(os.path.dirname(__file__)), 'configs', 'typoMap.json'), 'r', encoding='utf-8') as load_f:
-        typo_map = json.load(load_f)
-
-    for verb in verb_forms:
-        verb_form_map[verb.replace("'", "").lower()] = verb
-
-    def format_seg_list(seg_list):
-        new_seg = []
-        for seg in seg_list:
-            if seg in verb_form_map:
-                new_seg.append([seg, verb_form_map[seg]])
-            else:
-                new_seg.append([seg])
-        return new_seg
-
-    def typo_fix(text):
-        for k, v in typo_map.items():
-            text = re.sub(re.compile(k, re.I), v, text)
-        return text
-
-    def water_mark_fix(text):
-        for k, v in water_mark_map.items():
-            text = text.replace(k, v)
-        return text
-
-    # 逆向过滤seg
-    def remove_invalid_segment(seg, text):
-        seg_len = len(seg)
-        span = None
-        new_seg = []
-        for i in range(seg_len - 1, -1, -1):
-            s = seg[i]
-            if len(s) > 1:
-                regex = re.compile(f"({s[0]}|{s[1]})", re.I)
-            else:
-                regex = re.compile(f"({s[0]})", re.I)
-            try:
-                ss = [(i) for i in re.finditer(regex, text)][-1]
-            except IndexError:
-                ss = None
-            if ss is None:
-                continue
-            text = text[:ss.span()[0]]
-            if span is None:
-                span = ss.span()
-                new_seg.append(s)
-                continue
-            if span > ss.span():
-                new_seg.append(s)
-                span = ss.span()
-        return list(reversed(new_seg))
-
-    for sub in subs:
-        sub.text = typo_fix(sub.text)
-        sub.text = water_mark_fix(sub.text)
-        seg = wordsegment.segment(sub.text)
-        if len(seg) == 1:
-            seg = wordsegment.segment(re.sub(re.compile(f"(\ni)([^\\s])", re.I), "\\1 \\2", sub.text))
-        seg = format_seg_list(seg)
-
-        # 替换中文前的多个空格成单个空格, 避免中英文分行出错
-        # TODO USE split_ch_and_eng
-        sub.text = re.sub(' +([\\u4e00-\\u9fa5])', ' \\1', sub.text)
-        # 中英文分行
-        sub.text = sub.text.replace("  ", "\n")
-        if bool(re.search('[\\u4e00-\\u9fa5]', 'sub.text')):
-            ch, eng = split_ch_and_eng(sub.text)
-            sub.text = join_ch_and_eng(ch, eng)
-        lines = []
-        remain = sub.text
-        seg = remove_invalid_segment(seg, sub.text)
-        seg_len = len(seg)
-        for i in range(0, seg_len):
-            s = seg[i]
-            global regex
-            if len(s) > 1:
-                regex = re.compile(f"(.*?)({s[0]}|{s[1]})", re.I)
-            else:
-                regex = re.compile(f"(.*?)({s[0]})", re.I)
-            ss = re.search(regex, remain)
-            if ss is None:
-                if i == seg_len - 1:
-                    lines.append(remain.strip())
-                continue
-
-            lines.append(remain[:ss.span()[1]].strip())
-            remain = remain[ss.span()[1]:].strip()
-            if i == seg_len - 1:
-                lines.append(remain)
-        if seg_len > 0:
-            ss = " ".join(lines)
-        else:
-            ss = remain
-        # again
-        ss = typo_fix(ss)
-        # 非大写字母的大写字母前加空格
-        ss = re.sub("([^\\sA-Z\\-])([A-Z])", "\\1 \\2", ss)
-        # 删除重复空格
-        ss = ss.replace("  ", " ")
-        ss = ss.replace("。", ".")
-        # 删除,?!,前的多个空格
-        ss = re.sub(" *([\\.\\?\\!\\,])", "\\1", ss)
-        # 删除'的前后多个空格
-        ss = re.sub(" *([\\']) *", "\\1", ss)
-        # 删除换行后的多个空格, 通常时第二行的开始的多个空格
-        ss = re.sub('\n\\s*', '\n', ss)
-        # 删除开始的多个空格
-        ss = re.sub('^\\s*', '', ss)
-        # 删除-左侧空格
-        ss = re.sub("([A-Za-z0-9]) (\\-[A-Za-z0-9])", '\\1\\2', ss)
-        # 删除%左侧空格
-        ss = re.sub("([A-Za-z0-9]) %", '\\1%', ss)
-        # 结尾·改成.
-        ss = re.sub('·$', '.', ss)
-        # 移除Dr.后的空格
-        ss = re.sub(r'\bDr\. *\b', "Dr.", ss)
-        ss = ss.replace("\n\n", "\n")
-        sub.text = ss.strip()
-    do_original_eng_sub_match_and_replace(subs, bd_video_path)
-    subs.save(path, encoding='utf-8')
-
-
-# 用mkv中的英语字幕修复subs中的英语字幕错误
-def do_original_eng_sub_match_and_replace(subs, bd_video_path):
-    srt_path = extract_subtitle_from_video(bd_video_path)
-    if srt_path is None:
-        srt_path = extract_subtitle_from_video_by_ffprobe(bd_video_path)
-    if srt_path is None:
-        print(f"Error: No English subtitle from '{bd_video_path}'")
-        return
-    eng_subs = pysrt.open(srt_path)
-    eng_subs_len = len(eng_subs)
-    eng_subs_nlp_map = {}
-    for i in range(0, eng_subs_len):
-        eng_subs[i].text = filter_original_eng_sub_text(eng_subs[i].text)
-        nlps = []
-        text = eng_subs[i].text.strip()
-        text_parts = list(filter(len, re.split(r'\- +| +\-|^- *|[~\!@#$%\^&\*\(\)\+\.]- *', text)))
-        if len(text_parts) > 1:
-            text_parts.insert(0, text)
-        else:
-            text_parts = list([text])
-        text_parts_len = len(text_parts)
-
-        for idx, text in enumerate(text_parts):
-            splitted = idx != 0
-            primary = splitted == False or idx == text_parts_len - 1
-            nlps.append({
-                'nlp':  nlp(' '.join(wordsegment.segment(text)).lower()),
-                'text': text.strip(),
-                'type': NLP_MAP_KEY_WORD_SEGMENT,
-                'primary': primary,
-                'splitted': splitted
-            })
-            nlps.append({
-                'nlp':  nlp(nlp_sentence_clean(text).lower()),
-                'text': text.strip(),
-                'type': NLP_MAP_KEY_SENTENCE,
-                'primary': primary,
-                'splitted': splitted
-            })
-
-        eng_subs_nlp_map[i] = nlps
-
-    eng_subs.save(srt_path, encoding='utf-8')
-
-    for sub in subs:
-        ch, eng = split_ch_and_eng(sub.text)
-        original_sub_text = sub.text
-        sub.text = eng
-        similar_sub, similar_sub_score, selected = find_similar_sub(eng_subs_nlp_map, eng_subs, sub)
-        if selected:
-            sub.text = join_ch_and_eng(ch, similar_sub.text)
-        else:
-            sub.text = original_sub_text
-    # os.remove(srt_path)
-
-def extract_subtitle_from_video_by_ffprobe(bd_video_path):
-    if bd_video_path is None:
-        return None
-    srt_path = os.path.join(os.path.splitext(bd_video_path)[0] + '.eng.srt')
-    try:
-        output = subprocess.check_output('ffprobe -v error -show_entries stream=index,codec_name,codec_type:stream_tags=language,title -select_streams s  -of json "{0}"'.format(bd_video_path), shell=True)
-    except subprocess.CalledProcessError as e:
-        print(e.output)
-        return None
-    info = json.loads(output)
-    if 'streams' not in info:
-        return None
-    subtitle_index = None
-    for s in info['streams']:
-        if 'tags' not in s:
-            continue
-        if 'title' in s['tags'] and s['tags']['title'] == 'SDH':
-            continue
-        subtitle_index = s['index']
-    if subtitle_index is None:
-        return None
-    os.system('ffmpeg -y -i "{0}" -map "0:2" -c:s srt "{1}"'.format(bd_video_path, srt_path))
-    if not os.path.isfile(srt_path):
-        return None
-    if os.path.getsize(srt_path) <= 0:
-        return None
-    return srt_path
-
-def extract_subtitle_from_video(bd_video_path):
-    if bd_video_path is None:
-        return None
-    srt_path = os.path.join(os.path.splitext(bd_video_path)[0] + '.eng.srt')
-    os.system('ffmpeg -y -i "{0}" -map "0:s:m:title:English" -c:s srt "{1}"'.format(bd_video_path, srt_path))
-    if not os.path.isfile(srt_path):
-        return None
-    if os.path.getsize(srt_path) <= 0:
-        return None
-    return srt_path
-
-
-def nlp_sentence_clean(text):
-    text = text.replace("'", "")
-    # 删除非字母数字空格
-    text = re.sub('[^a-zA-Z0-9\\s]', ' ', text)
-    text = text.replace("  ", " ")
-    return text
-
-
-last_correction_index = -1
-
-
-def find_similar_sub(eng_subs_nlp_map, eng_subs, sub):
-    selected = False
-    global last_correction_index
-    sub_eng_part = re.sub('.+[\r\n](.+)$', "\\1", sub.text)
-    sub_eng_part = re.sub('(.*: )', '', sub_eng_part)
-    sub_eng_part = sub_eng_part.strip()
-    if len(sub_eng_part) <= 0:
-        print("Empty eng line at index: " + str(sub.index))
-        return None, 0, False
-    sub_eng_part_nlp = {
-        NLP_MAP_KEY_WORD_SEGMENT: nlp(' '.join(wordsegment.segment(sub_eng_part)).lower()),
-        NLP_MAP_KEY_SENTENCE: nlp(nlp_sentence_clean(sub_eng_part).lower()),
-    }
-    # print('sub_eng_part_nlp', sub_eng_part_nlp)
-    eng_subs_part = eng_subs.slice(starts_after=sub.start + {'minutes': -1}, ends_before=sub.end + {'minutes': 1})
-
-    if len(eng_subs_part) <= 0:
-        print("Out of range")
-        return None, 0, False
-
-    eng_subs_part_score_list = []
-    eng_subs_part_index_list = []
-    eng_subs_part_nlp_list = []
-    i = 0
-    for eng_sub_part in eng_subs_part:
-        if eng_sub_part.index not in eng_subs_nlp_map:
-            eng_subs_part_score_list.append(0)
-            eng_subs_part_index_list.append(eng_sub_part.index)
-            eng_subs_part_nlp_list.append({
-                'primary': True,
-                'splitted': False
-            })
-            continue
-        nlps = eng_subs_nlp_map[eng_sub_part.index]
-        scores = []
-        for n in nlps:
-            scores.append(n['nlp'].similarity(sub_eng_part_nlp[n['type']]))
-        max_score = max(scores)
-        eng_subs_part_score_list.append(max_score)
-        eng_subs_part_index_list.append(eng_sub_part.index)
-        eng_subs_part_nlp_list.append(nlps[scores.index(max_score)])
-        i = i + 1
-
-    eng_subs_part_score_list_max = max(eng_subs_part_score_list)
-    eng_subs_part_score_list_max_index = eng_subs_part_score_list.index(eng_subs_part_score_list_max)
-
-    # print("max score", eng_subs_part_score_list_max, "index", eng_subs_part_score_list_max_index)
-
-    if eng_subs_part_score_list_max >= 0.9:
-        # 如果权重>=0.9, 将他作为下一行字幕的基准
-        if eng_subs_part_nlp_list[eng_subs_part_score_list_max_index]['primary']: # 如果是primary才能作为基准, 拆分的不算
-            last_correction_index = eng_subs_part_index_list[eng_subs_part_score_list_max_index]
-        else:
-            last_correction_index = -1
-        selected = True
-    else:
-        # 如果权重<0.9, 用上一行作为基准+1行测算权重
-        # TODO 实际上可以更复杂, 比如+2+3+4+5+...
-        if last_correction_index != -1:
-            # 看看有没有按顺序
-            diff_index = eng_subs_part_index_list[eng_subs_part_score_list_max_index] - last_correction_index
-            if diff_index not in [1, 2] and last_correction_index + 1 in eng_subs_part_index_list:
-                # 没有按顺序...
-                eng_subs_part_score_list_correction_index = eng_subs_part_index_list.index(last_correction_index + 1)
-                eng_subs_part_score_list_max_correction = eng_subs_part_score_list[
-                    eng_subs_part_score_list_correction_index]
-                # 如果测算的权重变化在合理的范围, 比如0.1
-                diff_score = eng_subs_part_score_list_max_correction - eng_subs_part_score_list_max
-                if abs(diff_score) < 0.1:
-                    selected = True
-                    eng_subs_part_score_list_max_index = eng_subs_part_score_list_correction_index
-                    eng_subs_part_score_list_max = eng_subs_part_score_list[eng_subs_part_score_list_max_index]
-                    # print("fix score", eng_subs_part_score_list_max, "index", eng_subs_part_score_list_max_index,
-                    #       'diff_score', diff_score, 'diff_index', diff_index)
-    try:
-        similar_sub = eng_subs[eng_subs_part_index_list[eng_subs_part_score_list_max_index]]
-        if eng_subs_part_nlp_list[eng_subs_part_score_list_max_index]['splitted']: # 如果是分割的字幕
-            similar_sub.text = eng_subs_part_nlp_list[eng_subs_part_score_list_max_index]['text']
-        return similar_sub, eng_subs_part_score_list_max, selected
-    except IndexError:
-        print("Index out of range")
-        return None, 0, False
-
-
-def split_ch_and_eng(text):
-    chs = []
-    eng = ''
-    while len(text) > 0:
-        ch, text = re.search('(.*[\\u4e00-\\u9fa5]+.*[\r\n]*)?([\\S\\s]*)', text).groups()
-        if ch is not None:
-            chs.append(ch.strip())
-        if ch is None:
-            eng = text.strip()
-            break
-    eng = re.sub('[\r\n]', ' ', eng)
-    return ' '.join(chs), eng
-
-
-def join_ch_and_eng(ch, eng):
-    if len(ch) <= 0:
-        return eng
-    if len(eng) <= 0:
-        return ch
-    return f"{ch}\n{eng}"
-
-
-def filter_original_eng_sub_text(text):
-    # 删掉xml标签
-    text = re.sub("</?[^>]+/?>", '', text)
-    # 删掉结尾(语气词)
-    text = re.sub(" ?\\([^\\(]+?\\)$", '', text)
-    # 删掉(声音等):
-    text = re.sub("^\\-?\\(.+?\\):? ?[\r\n]*", '', text)
-    # 删掉(一些神奇的内容)
-    text = re.sub(" *\\(.+?\\)", '', text)
-    # 删掉人名:
-    text = re.sub("^[A-Za-z0-9\']+:[\r\n]+", '', text)
-    # 清理多余字符
-    text = text.strip()
-    # 所有字幕整理成一行
-    text = re.sub('[\r\n]', ' ', text)
-    # 清理多余空格
-    text = re.sub(' +', ' ', text)
-    # 再清理一遍多余字符
-    text = text.strip()
-    return text
-
-
-if __name__ == '__main__':
-    reformat(sys.argv[1], sys.argv[2])
+# -*- coding: UTF-8 -*-
+"""
+@author: eritpchy
+@file  : reformat.py
+@time  : 2021/12/17 15:43
+@desc  : 将连起来的英文单词切分
+"""
+import json
+import os
+import sys
+
+import pysrt
+import sys
+import wordsegment
+import re
+import os
+import spacy
+import subprocess
+
+nlp = spacy.load("en_core_web_sm")
+
+NLP_MAP_KEY_WORD_SEGMENT = "wordsegment"
+NLP_MAP_KEY_SENTENCE = "sentence"
+
+def reformat(path, bd_video_path=None):
+    # fix "RecursionError: maximum recursion depth exceeded in comparison" in wordsegment.segment call
+    if sys.getrecursionlimit() < 100000:
+        sys.setrecursionlimit(100000)
+    wordsegment.load()
+    subs = pysrt.open(path)
+    subs.save(f"{path}.bak", encoding='utf-8')
+    verb_forms = ["I'm", "you're", "he's", "she's", "we're", "it's", "isn't", "aren't", "they're", "there's", "wasn't",
+                  "weren't", "I've", "you've", "we've", "they've", "hasn't", "haven't", "I'd", "you'd", "he'd", "she'd",
+                  "it'd", "we'd", "they'd", "doesn't", "don't", "didn't", "I'll", "you'll", "he'll", "she'll", "we'll",
+                  "they'll", "there'll", "there'd", "can't", "couldn't", "daren't", "hadn't", "mightn't", "mustn't",
+                  "needn't", "oughtn't", "shan't", "shouldn't", "usedn't", "won't", "wouldn't", "that's", "what's", "it'll"]
+    verb_form_map = {}
+
+    water_mark_map = {
+        "扫码下载  ": "",
+    }
+
+    with open(os.path.join(os.path.dirname(os.path.dirname(__file__)), 'configs', 'typoMap.json'), 'r', encoding='utf-8') as load_f:
+        typo_map = json.load(load_f)
+
+    for verb in verb_forms:
+        verb_form_map[verb.replace("'", "").lower()] = verb
+
+    def format_seg_list(seg_list):
+        new_seg = []
+        for seg in seg_list:
+            if seg in verb_form_map:
+                new_seg.append([seg, verb_form_map[seg]])
+            else:
+                new_seg.append([seg])
+        return new_seg
+
+    def typo_fix(text):
+        for k, v in typo_map.items():
+            text = re.sub(re.compile(k, re.I), v, text)
+        return text
+
+    def water_mark_fix(text):
+        for k, v in water_mark_map.items():
+            text = text.replace(k, v)
+        return text
+
+    # 逆向过滤seg
+    def remove_invalid_segment(seg, text):
+        seg_len = len(seg)
+        span = None
+        new_seg = []
+        for i in range(seg_len - 1, -1, -1):
+            s = seg[i]
+            if len(s) > 1:
+                regex = re.compile(f"({s[0]}|{s[1]})", re.I)
+            else:
+                regex = re.compile(f"({s[0]})", re.I)
+            try:
+                ss = [(i) for i in re.finditer(regex, text)][-1]
+            except IndexError:
+                ss = None
+            if ss is None:
+                continue
+            text = text[:ss.span()[0]]
+            if span is None:
+                span = ss.span()
+                new_seg.append(s)
+                continue
+            if span > ss.span():
+                new_seg.append(s)
+                span = ss.span()
+        return list(reversed(new_seg))
+
+    for sub in subs:
+        sub.text = typo_fix(sub.text)
+        sub.text = water_mark_fix(sub.text)
+        seg = wordsegment.segment(sub.text)
+        if len(seg) == 1:
+            seg = wordsegment.segment(re.sub(re.compile(f"(\ni)([^\\s])", re.I), "\\1 \\2", sub.text))
+        seg = format_seg_list(seg)
+
+        # 替换中文前的多个空格成单个空格, 避免中英文分行出错
+        # TODO USE split_ch_and_eng
+        sub.text = re.sub(' +([\\u4e00-\\u9fa5])', ' \\1', sub.text)
+        # 中英文分行
+        sub.text = sub.text.replace("  ", "\n")
+        if bool(re.search('[\\u4e00-\\u9fa5]', 'sub.text')):
+            ch, eng = split_ch_and_eng(sub.text)
+            sub.text = join_ch_and_eng(ch, eng)
+        lines = []
+        remain = sub.text
+        seg = remove_invalid_segment(seg, sub.text)
+        seg_len = len(seg)
+        for i in range(0, seg_len):
+            s = seg[i]
+            global regex
+            if len(s) > 1:
+                regex = re.compile(f"(.*?)({s[0]}|{s[1]})", re.I)
+            else:
+                regex = re.compile(f"(.*?)({s[0]})", re.I)
+            ss = re.search(regex, remain)
+            if ss is None:
+                if i == seg_len - 1:
+                    lines.append(remain.strip())
+                continue
+
+            lines.append(remain[:ss.span()[1]].strip())
+            remain = remain[ss.span()[1]:].strip()
+            if i == seg_len - 1:
+                lines.append(remain)
+        if seg_len > 0:
+            ss = " ".join(lines)
+        else:
+            ss = remain
+        # again
+        ss = typo_fix(ss)
+        # 非大写字母的大写字母前加空格
+        ss = re.sub("([^\\sA-Z\\-])([A-Z])", "\\1 \\2", ss)
+        # 删除重复空格
+        ss = ss.replace("  ", " ")
+        ss = ss.replace("。", ".")
+        # 删除,?!,前的多个空格
+        ss = re.sub(" *([\\.\\?\\!\\,])", "\\1", ss)
+        # 删除'的前后多个空格
+        ss = re.sub(" *([\\']) *", "\\1", ss)
+        # 删除换行后的多个空格, 通常时第二行的开始的多个空格
+        ss = re.sub('\n\\s*', '\n', ss)
+        # 删除开始的多个空格
+        ss = re.sub('^\\s*', '', ss)
+        # 删除-左侧空格
+        ss = re.sub("([A-Za-z0-9]) (\\-[A-Za-z0-9])", '\\1\\2', ss)
+        # 删除%左侧空格
+        ss = re.sub("([A-Za-z0-9]) %", '\\1%', ss)
+        # 结尾·改成.
+        ss = re.sub('·$', '.', ss)
+        # 移除Dr.后的空格
+        ss = re.sub(r'\bDr\. *\b', "Dr.", ss)
+        ss = ss.replace("\n\n", "\n")
+        sub.text = ss.strip()
+    do_original_eng_sub_match_and_replace(subs, bd_video_path)
+    subs.save(path, encoding='utf-8')
+
+
+# 用mkv中的英语字幕修复subs中的英语字幕错误
+def do_original_eng_sub_match_and_replace(subs, bd_video_path):
+    srt_path = extract_subtitle_from_video(bd_video_path)
+    if srt_path is None:
+        srt_path = extract_subtitle_from_video_by_ffprobe(bd_video_path)
+    if srt_path is None:
+        print(f"Error: No English subtitle from '{bd_video_path}'")
+        return
+    eng_subs = pysrt.open(srt_path)
+    eng_subs_len = len(eng_subs)
+    eng_subs_nlp_map = {}
+    for i in range(0, eng_subs_len):
+        eng_subs[i].text = filter_original_eng_sub_text(eng_subs[i].text)
+        nlps = []
+        text = eng_subs[i].text.strip()
+        text_parts = list(filter(len, re.split(r'\- +| +\-|^- *|[~\!@#$%\^&\*\(\)\+\.]- *', text)))
+        if len(text_parts) > 1:
+            text_parts.insert(0, text)
+        else:
+            text_parts = list([text])
+        text_parts_len = len(text_parts)
+
+        for idx, text in enumerate(text_parts):
+            splitted = idx != 0
+            primary = splitted == False or idx == text_parts_len - 1
+            nlps.append({
+                'nlp':  nlp(' '.join(wordsegment.segment(text)).lower()),
+                'text': text.strip(),
+                'type': NLP_MAP_KEY_WORD_SEGMENT,
+                'primary': primary,
+                'splitted': splitted
+            })
+            nlps.append({
+                'nlp':  nlp(nlp_sentence_clean(text).lower()),
+                'text': text.strip(),
+                'type': NLP_MAP_KEY_SENTENCE,
+                'primary': primary,
+                'splitted': splitted
+            })
+
+        eng_subs_nlp_map[i] = nlps
+
+    eng_subs.save(srt_path, encoding='utf-8')
+
+    for sub in subs:
+        ch, eng = split_ch_and_eng(sub.text)
+        original_sub_text = sub.text
+        sub.text = eng
+        similar_sub, similar_sub_score, selected = find_similar_sub(eng_subs_nlp_map, eng_subs, sub)
+        if selected:
+            sub.text = join_ch_and_eng(ch, similar_sub.text)
+        else:
+            sub.text = original_sub_text
+    # os.remove(srt_path)
+
+def extract_subtitle_from_video_by_ffprobe(bd_video_path):
+    if bd_video_path is None:
+        return None
+    srt_path = os.path.join(os.path.splitext(bd_video_path)[0] + '.eng.srt')
+    try:
+        output = subprocess.check_output('ffprobe -v error -show_entries stream=index,codec_name,codec_type:stream_tags=language,title -select_streams s  -of json "{0}"'.format(bd_video_path), shell=True)
+    except subprocess.CalledProcessError as e:
+        print(e.output)
+        return None
+    info = json.loads(output)
+    if 'streams' not in info:
+        return None
+    subtitle_index = None
+    for s in info['streams']:
+        if 'tags' not in s:
+            continue
+        if 'title' in s['tags'] and s['tags']['title'] == 'SDH':
+            continue
+        subtitle_index = s['index']
+    if subtitle_index is None:
+        return None
+    os.system('ffmpeg -y -i "{0}" -map "0:2" -c:s srt "{1}"'.format(bd_video_path, srt_path))
+    if not os.path.isfile(srt_path):
+        return None
+    if os.path.getsize(srt_path) <= 0:
+        return None
+    return srt_path
+
+def extract_subtitle_from_video(bd_video_path):
+    if bd_video_path is None:
+        return None
+    srt_path = os.path.join(os.path.splitext(bd_video_path)[0] + '.eng.srt')
+    os.system('ffmpeg -y -i "{0}" -map "0:s:m:title:English" -c:s srt "{1}"'.format(bd_video_path, srt_path))
+    if not os.path.isfile(srt_path):
+        return None
+    if os.path.getsize(srt_path) <= 0:
+        return None
+    return srt_path
+
+
+def nlp_sentence_clean(text):
+    text = text.replace("'", "")
+    # 删除非字母数字空格
+    text = re.sub('[^a-zA-Z0-9\\s]', ' ', text)
+    text = text.replace("  ", " ")
+    return text
+
+
+last_correction_index = -1
+
+
+def find_similar_sub(eng_subs_nlp_map, eng_subs, sub):
+    selected = False
+    global last_correction_index
+    sub_eng_part = re.sub('.+[\r\n](.+)$', "\\1", sub.text)
+    sub_eng_part = re.sub('(.*: )', '', sub_eng_part)
+    sub_eng_part = sub_eng_part.strip()
+    if len(sub_eng_part) <= 0:
+        print("Empty eng line at index: " + str(sub.index))
+        return None, 0, False
+    sub_eng_part_nlp = {
+        NLP_MAP_KEY_WORD_SEGMENT: nlp(' '.join(wordsegment.segment(sub_eng_part)).lower()),
+        NLP_MAP_KEY_SENTENCE: nlp(nlp_sentence_clean(sub_eng_part).lower()),
+    }
+    # print('sub_eng_part_nlp', sub_eng_part_nlp)
+    eng_subs_part = eng_subs.slice(starts_after=sub.start + {'minutes': -1}, ends_before=sub.end + {'minutes': 1})
+
+    if len(eng_subs_part) <= 0:
+        print("Out of range")
+        return None, 0, False
+
+    eng_subs_part_score_list = []
+    eng_subs_part_index_list = []
+    eng_subs_part_nlp_list = []
+    i = 0
+    for eng_sub_part in eng_subs_part:
+        if eng_sub_part.index not in eng_subs_nlp_map:
+            eng_subs_part_score_list.append(0)
+            eng_subs_part_index_list.append(eng_sub_part.index)
+            eng_subs_part_nlp_list.append({
+                'primary': True,
+                'splitted': False
+            })
+            continue
+        nlps = eng_subs_nlp_map[eng_sub_part.index]
+        scores = []
+        for n in nlps:
+            scores.append(n['nlp'].similarity(sub_eng_part_nlp[n['type']]))
+        max_score = max(scores)
+        eng_subs_part_score_list.append(max_score)
+        eng_subs_part_index_list.append(eng_sub_part.index)
+        eng_subs_part_nlp_list.append(nlps[scores.index(max_score)])
+        i = i + 1
+
+    eng_subs_part_score_list_max = max(eng_subs_part_score_list)
+    eng_subs_part_score_list_max_index = eng_subs_part_score_list.index(eng_subs_part_score_list_max)
+
+    # print("max score", eng_subs_part_score_list_max, "index", eng_subs_part_score_list_max_index)
+
+    if eng_subs_part_score_list_max >= 0.9:
+        # 如果权重>=0.9, 将他作为下一行字幕的基准
+        if eng_subs_part_nlp_list[eng_subs_part_score_list_max_index]['primary']: # 如果是primary才能作为基准, 拆分的不算
+            last_correction_index = eng_subs_part_index_list[eng_subs_part_score_list_max_index]
+        else:
+            last_correction_index = -1
+        selected = True
+    else:
+        # 如果权重<0.9, 用上一行作为基准+1行测算权重
+        # TODO 实际上可以更复杂, 比如+2+3+4+5+...
+        if last_correction_index != -1:
+            # 看看有没有按顺序
+            diff_index = eng_subs_part_index_list[eng_subs_part_score_list_max_index] - last_correction_index
+            if diff_index not in [1, 2] and last_correction_index + 1 in eng_subs_part_index_list:
+                # 没有按顺序...
+                eng_subs_part_score_list_correction_index = eng_subs_part_index_list.index(last_correction_index + 1)
+                eng_subs_part_score_list_max_correction = eng_subs_part_score_list[
+                    eng_subs_part_score_list_correction_index]
+                # 如果测算的权重变化在合理的范围, 比如0.1
+                diff_score = eng_subs_part_score_list_max_correction - eng_subs_part_score_list_max
+                if abs(diff_score) < 0.1:
+                    selected = True
+                    eng_subs_part_score_list_max_index = eng_subs_part_score_list_correction_index
+                    eng_subs_part_score_list_max = eng_subs_part_score_list[eng_subs_part_score_list_max_index]
+                    # print("fix score", eng_subs_part_score_list_max, "index", eng_subs_part_score_list_max_index,
+                    #       'diff_score', diff_score, 'diff_index', diff_index)
+    try:
+        similar_sub = eng_subs[eng_subs_part_index_list[eng_subs_part_score_list_max_index]]
+        if eng_subs_part_nlp_list[eng_subs_part_score_list_max_index]['splitted']: # 如果是分割的字幕
+            similar_sub.text = eng_subs_part_nlp_list[eng_subs_part_score_list_max_index]['text']
+        return similar_sub, eng_subs_part_score_list_max, selected
+    except IndexError:
+        print("Index out of range")
+        return None, 0, False
+
+
+def split_ch_and_eng(text):
+    chs = []
+    eng = ''
+    while len(text) > 0:
+        ch, text = re.search('(.*[\\u4e00-\\u9fa5]+.*[\r\n]*)?([\\S\\s]*)', text).groups()
+        if ch is not None:
+            chs.append(ch.strip())
+        if ch is None:
+            eng = text.strip()
+            break
+    eng = re.sub('[\r\n]', ' ', eng)
+    return ' '.join(chs), eng
+
+
+def join_ch_and_eng(ch, eng):
+    if len(ch) <= 0:
+        return eng
+    if len(eng) <= 0:
+        return ch
+    return f"{ch}\n{eng}"
+
+
+def filter_original_eng_sub_text(text):
+    # 删掉xml标签
+    text = re.sub("</?[^>]+/?>", '', text)
+    # 删掉结尾(语气词)
+    text = re.sub(" ?\\([^\\(]+?\\)$", '', text)
+    # 删掉(声音等):
+    text = re.sub("^\\-?\\(.+?\\):? ?[\r\n]*", '', text)
+    # 删掉(一些神奇的内容)
+    text = re.sub(" *\\(.+?\\)", '', text)
+    # 删掉人名:
+    text = re.sub("^[A-Za-z0-9\']+:[\r\n]+", '', text)
+    # 清理多余字符
+    text = text.strip()
+    # 所有字幕整理成一行
+    text = re.sub('[\r\n]', ' ', text)
+    # 清理多余空格
+    text = re.sub(' +', ' ', text)
+    # 再清理一遍多余字符
+    text = text.strip()
+    return text
+
+
+if __name__ == '__main__':
+    reformat(sys.argv[1], sys.argv[2])